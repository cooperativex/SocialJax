from socialjax.environments import (
    # Social dilemma environments
    Territory_open,
    Harvest_open,
    Clean_up,
    CoopMining,
    CoinGame,
<<<<<<< HEAD
    PD_Arena,
=======
    Mushrooms,
    Gift
>>>>>>> b445e2e8
)

# Registry of all available environments
REGISTERED_ENVS = [
    # Social dilemma environments
    "coin_game",
    "harvest_common_open",
    # "harvest_common_closed",
    "clean_up",
    "coop_mining",
    "territory_open",
<<<<<<< HEAD
    "pd_arena",
=======
    # "pd_arena",
    "mushrooms",
    "gift",
>>>>>>> b445e2e8
]


def make(env_id: str, **env_kwargs):
    """A JAX-version of OpenAI's env.make(env_name), built off Gymnax"""
    if env_id not in REGISTERED_ENVS:
        raise ValueError(f"{env_id} is not in registered SocialJax environments")

    elif env_id == "harvest_common_open":
        env = Harvest_open(**env_kwargs)
    # elif env_id == "harvest_common_closed":
    #     env = Harvest_closed(**env_kwargs)
    elif env_id == "clean_up":
        env = Clean_up(**env_kwargs)
    elif env_id == "coop_mining":
        env = CoopMining(**env_kwargs)
    elif env_id == "territory_open":
        env = Territory_open(**env_kwargs)
    elif env_id == "pd_arena":
        env = PD_Arena(**env_kwargs)
    elif env_id == "coin_game":
        env = CoinGame(**env_kwargs)
    elif env_id == "mushrooms":
        env = Mushrooms(**env_kwargs)
    elif env_id == "gift":
        env = Gift(**env_kwargs)
    return env<|MERGE_RESOLUTION|>--- conflicted
+++ resolved
@@ -5,12 +5,9 @@
     Clean_up,
     CoopMining,
     CoinGame,
-<<<<<<< HEAD
+    Mushrooms,
+    Gift,
     PD_Arena,
-=======
-    Mushrooms,
-    Gift
->>>>>>> b445e2e8
 )
 
 # Registry of all available environments
@@ -22,13 +19,9 @@
     "clean_up",
     "coop_mining",
     "territory_open",
-<<<<<<< HEAD
     "pd_arena",
-=======
-    # "pd_arena",
     "mushrooms",
     "gift",
->>>>>>> b445e2e8
 ]
 
 
